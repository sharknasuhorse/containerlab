// Copyright 2020 Nokia
// Licensed under the BSD 3-Clause License.
// SPDX-License-Identifier: BSD-3-Clause

package docker

import (
	"bytes"
	"context"
	"fmt"
	"io"
	"io/ioutil"
	"path"
	"strconv"
	"time"

	dockerTypes "github.com/docker/docker/api/types"
	"github.com/docker/docker/api/types/container"
	"github.com/docker/docker/api/types/filters"
	"github.com/docker/docker/api/types/network"
	dockerC "github.com/docker/docker/client"
	"github.com/docker/docker/pkg/stdcopy"
	"github.com/google/shlex"
	log "github.com/sirupsen/logrus"
	"github.com/srl-labs/containerlab/types"
	"github.com/srl-labs/containerlab/utils"
)

const sysctlBase = "/proc/sys"

type DockerRuntime struct {
	Client           *dockerC.Client
	timeout          time.Duration
	Mgmt             *types.MgmtNet
	debug            bool
	gracefulShutdown bool
}

func NewDockerRuntime(d bool, dur time.Duration, gracefulShutdown bool) *DockerRuntime {
	c, err := dockerC.NewClientWithOpts(dockerC.FromEnv, dockerC.WithAPIVersionNegotiation())
	if err != nil {
		log.Fatalf("failed to create docker client: %v", err)
	}

	return &DockerRuntime{
		Client: c,
		Mgmt:   new(types.MgmtNet),
		// TODO: undo this hard-coding
		timeout:          dur,
		debug:            d,
		gracefulShutdown: gracefulShutdown,
	}
}

func (c *DockerRuntime) SetMgmtNet(n *types.MgmtNet) {
	c.Mgmt = n
}

// CreateDockerNet creates a docker network or reusing if it exists
func (c *DockerRuntime) CreateNet(ctx context.Context) (err error) {
	nctx, cancel := context.WithTimeout(ctx, c.timeout)
	defer cancel()

	// linux bridge name that is used by docker network
	var bridgeName string

	log.Debugf("Checking if docker network '%s' exists", c.Mgmt.Network)
	netResource, err := c.Client.NetworkInspect(nctx, c.Mgmt.Network, dockerTypes.NetworkInspectOptions{})
	switch {
	case dockerC.IsErrNotFound(err):
		log.Debugf("Network '%s' does not exist", c.Mgmt.Network)
		log.Infof("Creating docker network: Name='%s', IPv4Subnet='%s', IPv6Subnet='%s', MTU='%s'",
			c.Mgmt.Network, c.Mgmt.IPv4Subnet, c.Mgmt.IPv6Subnet, c.Mgmt.MTU)

		enableIPv6 := false
		var ipamConfig []network.IPAMConfig
		if c.Mgmt.IPv4Subnet != "" {
			ipamConfig = append(ipamConfig, network.IPAMConfig{
				Subnet: c.Mgmt.IPv4Subnet,
			})
		}
		if c.Mgmt.IPv6Subnet != "" {
			ipamConfig = append(ipamConfig, network.IPAMConfig{
				Subnet: c.Mgmt.IPv6Subnet,
			})
			enableIPv6 = true
		}

		ipam := &network.IPAM{
			Driver: "default",
			Config: ipamConfig,
		}

		networkOptions := dockerTypes.NetworkCreate{
			CheckDuplicate: true,
			Driver:         "bridge",
			EnableIPv6:     enableIPv6,
			IPAM:           ipam,
			Internal:       false,
			Attachable:     false,
			Labels: map[string]string{
				"containerlab": "",
			},
			Options: map[string]string{
				"com.docker.network.driver.mtu": c.Mgmt.MTU,
			},
		}

		netCreateResponse, err := c.Client.NetworkCreate(nctx, c.Mgmt.Network, networkOptions)
		if err != nil {
			return err
		}

		if len(netCreateResponse.ID) < 12 {
			return fmt.Errorf("could not get bridge ID")
		}
		bridgeName = "br-" + netCreateResponse.ID[:12]

	case err == nil:
		log.Debugf("network '%s' was found. Reusing it...", c.Mgmt.Network)
		if len(netResource.ID) < 12 {
			return fmt.Errorf("could not get bridge ID")
		}
		switch c.Mgmt.Network {
		case "bridge":
			bridgeName = "docker0"
		default:
			bridgeName = "br-" + netResource.ID[:12]
		}

	default:
		return err
	}
	c.Mgmt.Bridge = bridgeName

	log.Debugf("Docker network '%s', bridge name '%s'", c.Mgmt.Network, bridgeName)

	log.Debug("Disable RPF check on the docker host")
	err = setSysctl("net/ipv4/conf/all/rp_filter", 0)
	if err != nil {
		return fmt.Errorf("failed to disable RP filter on docker host for the 'all' scope: %v", err)
	}
	err = setSysctl("net/ipv4/conf/default/rp_filter", 0)
	if err != nil {
		return fmt.Errorf("failed to disable RP filter on docker host for the 'default' scope: %v", err)
	}

	log.Debugf("Enable LLDP on the linux bridge %s", bridgeName)
	file := "/sys/class/net/" + bridgeName + "/bridge/group_fwd_mask"

	err = ioutil.WriteFile(file, []byte(strconv.Itoa(16384)), 0640)
	if err != nil {
		log.Warnf("failed to enable LLDP on docker bridge: %v", err)
	}

	log.Debugf("Disabling TX checksum offloading for the %s bridge interface...", bridgeName)
	err = utils.EthtoolTXOff(bridgeName)
	if err != nil {
		log.Warnf("failed to disable TX checksum offloading for the %s bridge interface: %v", bridgeName, err)
	}
	return nil
}

// DeleteNet deletes a docker bridge
func (c *DockerRuntime) DeleteNet(ctx context.Context) (err error) {
	nctx, cancel := context.WithTimeout(ctx, c.timeout)
	defer cancel()

	nres, err := c.Client.NetworkInspect(ctx, c.Mgmt.Network, dockerTypes.NetworkInspectOptions{})
	if err != nil {
		return err
	}
	numEndpoints := len(nres.Containers)
	if numEndpoints > 0 {
		if c.debug {
			log.Debugf("network '%s' has %d active endpoints, deletion skipped", c.Mgmt.Network, numEndpoints)
			for _, endp := range nres.Containers {
				log.Debugf("'%s' is connected to %s", endp.Name, c.Mgmt.Network)
			}
		}
		return nil
	}
	err = c.Client.NetworkRemove(nctx, c.Mgmt.Network)
	if err != nil {
		return err
	}
	return nil
}

// CreateContainer creates a docker container
func (c *DockerRuntime) CreateContainer(ctx context.Context, node *types.Node) (err error) {
	log.Infof("Creating container: %s", node.ShortName)

	nctx, cancel := context.WithTimeout(ctx, c.timeout)
	defer cancel()

	cmd, err := shlex.Split(node.Cmd)
	if err != nil {
		return err
	}

	containerConfig := &container.Config{
		Image:        node.Image,
		Cmd:          cmd,
		Env:          utils.ConvertEnvs(node.Env),
		AttachStdout: true,
		AttachStderr: true,
		Hostname:     node.ShortName,
		Tty:          true,
		User:         node.User,
		Labels:       node.Labels,
		ExposedPorts: node.PortSet,
		MacAddress:   node.MacAddress,
	}
	containerHostConfig := &container.HostConfig{
		Binds:        node.Binds,
		PortBindings: node.PortBindings,
		Sysctls:      node.Sysctls,
		Privileged:   true,
		NetworkMode:  container.NetworkMode(c.Mgmt.Network),
	}

	containerNetworkingConfig := &network.NetworkingConfig{}

	switch node.NetworkMode {
	case "host":
		containerHostConfig.NetworkMode = container.NetworkMode("host")
	default:
		containerHostConfig.NetworkMode = container.NetworkMode(c.Mgmt.Network)

		containerNetworkingConfig.EndpointsConfig = map[string]*network.EndpointSettings{
			c.Mgmt.Network: {
				IPAMConfig: &network.EndpointIPAMConfig{
					IPv4Address: node.MgmtIPv4Address,
					IPv6Address: node.MgmtIPv6Address,
				},
			},
		}
	}

	cont, err := c.Client.ContainerCreate(
		nctx,
		containerConfig,
		containerHostConfig,
		containerNetworkingConfig,
		nil,
		node.LongName,
	)
	if err != nil {
		return err
	}
	log.Debugf("Container '%s' create response: %v", node.ShortName, cont)
	log.Debugf("Start container: %s", node.LongName)

	err = c.StartContainer(ctx, cont.ID)
	if err != nil {
		return err
	}
	log.Debugf("Container started: %s", node.LongName)

	node.NSPath, err = c.GetNSPath(ctx, cont.ID)
	if err != nil {
		return err
	}
	return utils.LinkContainerNS(node.NSPath, node.LongName)

}

// GetNSPath inspects a container by its name/id and returns an netns path using the pid of a container
func (c *DockerRuntime) GetNSPath(ctx context.Context, containerId string) (string, error) {
	nctx, cancelFn := context.WithTimeout(ctx, c.timeout)
	defer cancelFn()
	cJSON, err := c.Client.ContainerInspect(nctx, containerId)
	if err != nil {
		return "", err
	}
	return "/proc/" + strconv.Itoa(cJSON.State.Pid) + "/ns/net", nil
}

func (c *DockerRuntime) PullImageIfRequired(ctx context.Context, imageName string) error {
	filter := filters.NewArgs()
	filter.Add("reference", imageName)

	ilo := dockerTypes.ImageListOptions{
		All:     false,
		Filters: filter,
	}

	log.Debugf("Looking up %s Docker image", imageName)

	images, err := c.Client.ImageList(ctx, ilo)
	if err != nil {
		return err
	}

	// If Image doesn't exist, we need to pull it
	if len(images) > 0 {
		log.Debugf("Image %s present, skip pulling", imageName)
		return nil
	}

	canonicalImageName := utils.GetCanonicalImageName(imageName)

	log.Infof("Pulling %s Docker image", canonicalImageName)
	reader, err := c.Client.ImagePull(ctx, canonicalImageName, dockerTypes.ImagePullOptions{})
	if err != nil {
		return err
	}
	defer reader.Close()
	// must read from reader, otherwise image is not properly pulled
	_, _ = io.Copy(ioutil.Discard, reader)
	log.Infof("Done pulling %s", canonicalImageName)

	return nil
}

// StartContainer starts a docker container
func (c *DockerRuntime) StartContainer(ctx context.Context, id string) error {
	nctx, cancel := context.WithTimeout(ctx, c.timeout)
	defer cancel()
	return c.Client.ContainerStart(nctx,
		id,
		dockerTypes.ContainerStartOptions{
			CheckpointID:  "",
			CheckpointDir: "",
		},
	)
}

// ListContainers lists all containers with labels []string
<<<<<<< HEAD
func (c *DockerRuntime) ListContainers(ctx context.Context, gfilters []*types.GenericFilter) ([]types.GenericContainer, error) {
	ctx, cancel := context.WithTimeout(ctx, c.timeout)
	defer cancel()
	filter := c.containerFilterBuilder(gfilters)
	ctrs, err := c.Client.ContainerList(ctx, dockerTypes.ContainerListOptions{
=======
func (c *DockerRuntime) ListContainers(ctx context.Context, labels []string) ([]types.GenericContainer, error) {
	nctx, cancel := context.WithTimeout(ctx, c.timeout)
	defer cancel()
	filter := filters.NewArgs()
	for _, l := range labels {
		filter.Add("label", l)
	}
	ctrs, err := c.Client.ContainerList(nctx, dockerTypes.ContainerListOptions{
>>>>>>> 7a086648
		All:     true,
		Filters: filter,
	})
	if err != nil {
		return nil, err
	}
	var nr []dockerTypes.NetworkResource
	if c.Mgmt.Network == "" {
		netFilter := filters.NewArgs()
		netFilter.Add("label", "containerlab")
		nctx, cancel := context.WithTimeout(ctx, c.timeout)
		defer cancel()

		nr, err = c.Client.NetworkList(nctx, dockerTypes.NetworkListOptions{
			Filters: netFilter,
		})
		if err != nil {
			return nil, err
		}
	}
	return c.produceGenericContainerList(ctrs, nr)
}

func (c *DockerRuntime) containerFilterBuilder(gfilters []*types.GenericFilter) filters.Args {
	filter := filters.NewArgs()
	for _, filterentry := range gfilters {
		filterstring := filterentry.Field
		if filterentry.Operator != "exists" {
			filterstring = filterstring + filterentry.Operator + filterentry.Match
		}
		log.Debug("Filterstring: " + filterstring)
		filter.Add(filterentry.FilterType, filterstring)
	}
	return filter
}

// Transform docker-specific to generic container format
func (c *DockerRuntime) produceGenericContainerList(inputContainers []dockerTypes.Container, inputNetworkRessources []dockerTypes.NetworkResource) ([]types.GenericContainer, error) {
	var result []types.GenericContainer

	for _, i := range inputContainers {
		ctr := types.GenericContainer{
			Names:  i.Names,
			ID:     i.ID,
			Image:  i.Image,
			State:  i.State,
			Status: i.Status,
			Labels: i.Labels,
			NetworkSettings: &types.GenericMgmtIPs{
				Set: false,
			},
		}
		bridgeName := c.Mgmt.Network
		// if bridgeName is "", try to find a network created by clab that the container is connected to
		if bridgeName == "" && inputNetworkRessources != nil {
			for _, nr := range inputNetworkRessources {
				if _, ok := i.NetworkSettings.Networks[nr.Name]; ok {
					bridgeName = nr.Name
					break
				}
			}
		}
		if ifcfg, ok := i.NetworkSettings.Networks[bridgeName]; ok {
			ctr.NetworkSettings.IPv4addr = ifcfg.IPAddress
			ctr.NetworkSettings.IPv4pLen = ifcfg.IPPrefixLen
			ctr.NetworkSettings.IPv6addr = ifcfg.GlobalIPv6Address
			ctr.NetworkSettings.IPv6pLen = ifcfg.GlobalIPv6PrefixLen
			ctr.NetworkSettings.Set = true
		}
		result = append(result, ctr)
	}

	return result, nil
}

// Exec executes cmd on container identified with id and returns stdout, stderr bytes and an error
func (c *DockerRuntime) Exec(ctx context.Context, id string, cmd []string) ([]byte, []byte, error) {
	cont, err := c.Client.ContainerInspect(ctx, id)
	if err != nil {
		return nil, nil, err
	}
	execID, err := c.Client.ContainerExecCreate(ctx, id, dockerTypes.ExecConfig{
		User:         "root",
		AttachStderr: true,
		AttachStdout: true,
		Cmd:          cmd,
	})
	if err != nil {
		log.Errorf("failed to create exec in container %s: %v", cont.Name, err)
		return nil, nil, err
	}
	log.Debugf("%s exec created %v", cont.Name, id)

	rsp, err := c.Client.ContainerExecAttach(ctx, execID.ID, dockerTypes.ExecStartCheck{})
	if err != nil {
		log.Errorf("failed exec in container %s: %v", cont.Name, err)
		return nil, nil, err
	}
	defer rsp.Close()
	log.Debugf("%s exec attached %v", cont.Name, id)

	var outBuf, errBuf bytes.Buffer
	outputDone := make(chan error)

	go func() {
		_, err = stdcopy.StdCopy(&outBuf, &errBuf, rsp.Reader)
		outputDone <- err
	}()

	select {
	case err := <-outputDone:
		if err != nil {
			return outBuf.Bytes(), errBuf.Bytes(), err
		}
	case <-ctx.Done():
		return nil, nil, ctx.Err()
	}
	return outBuf.Bytes(), errBuf.Bytes(), nil
}

// ExecNotWait executes cmd on container identified with id but doesn't wait for output nor attaches stodout/err
func (c *DockerRuntime) ExecNotWait(ctx context.Context, id string, cmd []string) error {
	execConfig := dockerTypes.ExecConfig{Tty: false, AttachStdout: false, AttachStderr: false, Cmd: cmd}
	respID, err := c.Client.ContainerExecCreate(context.Background(), id, execConfig)
	if err != nil {
		return err
	}

	execStartCheck := dockerTypes.ExecStartCheck{}
	_, err = c.Client.ContainerExecAttach(context.Background(), respID.ID, execStartCheck)
	if err != nil {
		return err
	}
	return nil
}

// DeleteContainer tries to stop a container then remove it
func (c *DockerRuntime) DeleteContainer(ctx context.Context, container *types.GenericContainer) error {
	var err error
	force := !c.gracefulShutdown
	if c.gracefulShutdown {
		log.Infof("Stopping container: %s", container.Names[0])
		err = c.Client.ContainerStop(ctx, container.ID, &c.timeout)
		if err != nil {
			log.Errorf("could not stop container '%s': %v", container.Names[0], err)
			force = true
		}
	}
	log.Debugf("Removing container: %s", container.Names[0])
	err = c.Client.ContainerRemove(ctx, container.ID, dockerTypes.ContainerRemoveOptions{Force: force})
	if err != nil {
		return err
	}
	log.Infof("Removed container: %s", container.Names[0])
	return nil
}

// setSysctl writes sysctl data by writing to a specific file
func setSysctl(sysctl string, newVal int) error {
	return ioutil.WriteFile(path.Join(sysctlBase, sysctl), []byte(strconv.Itoa(newVal)), 0640)
}

func (c *DockerRuntime) ContainerInspect(ctx context.Context, id string) (*types.GenericContainer, error) {
	ctr, err := c.Client.ContainerInspect(ctx, id)
	if err != nil {
		return nil, err
	}
	return &types.GenericContainer{
		Pid: ctr.State.Pid,
	}, nil
}

func (c *DockerRuntime) StopContainer(ctx context.Context, name string, dur *time.Duration) error {
	c.Client.ContainerKill(ctx, name, "kill")
	return nil
}<|MERGE_RESOLUTION|>--- conflicted
+++ resolved
@@ -299,8 +299,8 @@
 		return nil
 	}
 
+
 	canonicalImageName := utils.GetCanonicalImageName(imageName)
-
 	log.Infof("Pulling %s Docker image", canonicalImageName)
 	reader, err := c.Client.ImagePull(ctx, canonicalImageName, dockerTypes.ImagePullOptions{})
 	if err != nil {
@@ -328,22 +328,11 @@
 }
 
 // ListContainers lists all containers with labels []string
-<<<<<<< HEAD
 func (c *DockerRuntime) ListContainers(ctx context.Context, gfilters []*types.GenericFilter) ([]types.GenericContainer, error) {
 	ctx, cancel := context.WithTimeout(ctx, c.timeout)
 	defer cancel()
 	filter := c.containerFilterBuilder(gfilters)
 	ctrs, err := c.Client.ContainerList(ctx, dockerTypes.ContainerListOptions{
-=======
-func (c *DockerRuntime) ListContainers(ctx context.Context, labels []string) ([]types.GenericContainer, error) {
-	nctx, cancel := context.WithTimeout(ctx, c.timeout)
-	defer cancel()
-	filter := filters.NewArgs()
-	for _, l := range labels {
-		filter.Add("label", l)
-	}
-	ctrs, err := c.Client.ContainerList(nctx, dockerTypes.ContainerListOptions{
->>>>>>> 7a086648
 		All:     true,
 		Filters: filter,
 	})
